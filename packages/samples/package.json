--- conflicted
+++ resolved
@@ -45,21 +45,15 @@
   "dependencies": {
     "@typespec/best-practices": "workspace:~",
     "@typespec/compiler": "workspace:~",
-<<<<<<< HEAD
-=======
     "@typespec/events": "workspace:~",
     "@typespec/html-program-viewer": "workspace:~",
->>>>>>> 81c83ddb
     "@typespec/http": "workspace:~",
     "@typespec/http-server-javascript": "workspace:~",
     "@typespec/json-schema": "workspace:~",
     "@typespec/openapi": "workspace:~",
     "@typespec/openapi3": "workspace:~",
-<<<<<<< HEAD
     "http-client-javascript": "workspace:~",
-=======
     "@typespec/protobuf": "workspace:~",
->>>>>>> 81c83ddb
     "@typespec/rest": "workspace:~",
     "@typespec/sse": "workspace:~",
     "@typespec/streams": "workspace:~",
