--- conflicted
+++ resolved
@@ -1,7 +1,11 @@
 # Change Log - @typespec/http-client-python
 
-<<<<<<< HEAD
-=======
+## 0.5.0
+
+### Bug Fixes
+
+- Add support for generation in enviroments without a Python installation
+
 ## 0.4.2
 
 ### Bug Fixes
@@ -15,20 +19,15 @@
 
 - Ignore models only used as LRO envelope results because we don't do anything with them
 
->>>>>>> 55f313eb
 ## 0.4.0
 
 ### Features
 
-<<<<<<< HEAD
-- Add support for generation using `pyodide` instead of a local python environment
-=======
 - Refine exception handling logic and support exception with ranged status code (#5270)
 
 ### Bug Fixes
 
 - Filter out credential that python does not support for now (#5282)
->>>>>>> 55f313eb
 
 ## 0.3.12
 
