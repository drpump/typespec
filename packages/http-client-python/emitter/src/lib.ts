import {
  SdkContext,
  SdkEmitterOptions,
  SdkEmitterOptionsSchema,
<<<<<<< HEAD
  SdkServiceOperation,
=======
>>>>>>> 932541cc
} from "@azure-tools/typespec-client-generator-core";
import { createTypeSpecLibrary, JSONSchemaType, paramMessage } from "@typespec/compiler";

export interface PythonEmitterOptions extends SdkEmitterOptions {
<<<<<<< HEAD
  /**
   * The version of the package.
   */
=======
>>>>>>> 932541cc
  "package-version"?: string;
  /**
   * The name of the package.
   */
  "package-name"?: string;
<<<<<<< HEAD
  /**
   * The output directory.
   */
  "output-dir"?: string;
  /**
   * Whether to generate packaging files. Packaging files refer to the setup.py,
   */
=======
>>>>>>> 932541cc
  "generate-packaging-files"?: boolean;
  /**
   * If you are using a custom packaging files directory, you can specify it here. We won't generate with the default packaging files we have.
   */
  "packaging-files-dir"?: string;
  /**
   * If you are using a custom packaging files directory, and have additional configuration parameters you want to pass in during generation, you can specify it here.
   */
  "packaging-files-config"?: object;
  /**
   * The name of the package to be used in pretty-printing. Will be the name of the package in README and pprinting of setup.py
   */
  "package-pprint-name"?: string;
  /**
   * Whether to return responses from HEAD requests as boolean. Defaults to `true`
   */
  "head-as-boolean"?: boolean;
  /**
   * What kind of models to generate. If you pass in `none`, we won't generate models. `dpg` models are the default models we generate.
   */
  "models-mode"?: string;
<<<<<<< HEAD
  /**
   * Whether to include distributed tracing in the generated code. Defaults to `true`.
   */
  tracing?: boolean;
  /**
   * The name of the company. This will be reflected in your license files and documentation
   */
=======
>>>>>>> 932541cc
  "company-name"?: string;
  /**
   * Whether to generate test files, for basic testing of your generated sdks. Defaults to `false`.
   */
  "generate-test"?: boolean;
<<<<<<< HEAD
  /**
   * Run the emitter in debug mode.
   */
  debug?: boolean;
  flavor?: "azure";
  /**
   * The directory where examples are stored.
   */
  "examples-dir"?: string;
  /**
   * Whether the generated package namespace will respec the typespec namespace. Defaults to `true`, which is the suggested value. Use `false` to continue with legacy handling of namespace following `package-name`
   */
=======
  flavor?: "azure";
>>>>>>> 932541cc
  "enable-typespec-namespace"?: boolean;
  /**
   * Whether to generate using `pyodide` instead of `python`. If there is no python installed on your device, we will default to using pyodide to generate the code.
   */
  "use-pyodide"?: boolean;
}

export interface PythonSdkContext extends SdkContext<PythonEmitterOptions> {
  __endpointPathParameters: Record<string, any>[];
}

export const PythonEmitterOptionsSchema: JSONSchemaType<PythonEmitterOptions> = {
  type: "object",
  additionalProperties: false,
  properties: {
<<<<<<< HEAD
    "package-version": { type: "string", nullable: true },
    "package-name": { type: "string", nullable: true },
    "output-dir": { type: "string", nullable: true },
    "generate-packaging-files": { type: "boolean", nullable: true },
    "packaging-files-dir": { type: "string", nullable: true },
    "packaging-files-config": { type: "object", nullable: true },
    "package-pprint-name": { type: "string", nullable: true },
    "head-as-boolean": { type: "boolean", nullable: true },
    "models-mode": { type: "string", nullable: true },
    tracing: { type: "boolean", nullable: true },
    "company-name": { type: "string", nullable: true },
    "generate-test": { type: "boolean", nullable: true },
    debug: { type: "boolean", nullable: true },
    flavor: { type: "string", nullable: true },
    "examples-dir": { type: "string", nullable: true, format: "absolute-path" },
    "enable-typespec-namespace": { type: "boolean", nullable: true },
    "use-pyodide": { type: "boolean", nullable: true },
=======
    "package-version": {
      type: "string",
      nullable: true,
      description: "The version of the package.",
    },
    "package-name": {
      type: "string",
      nullable: true,
      description: "The name of the package.",
    },
    "generate-packaging-files": {
      type: "boolean",
      nullable: true,
      description:
        "Whether to generate packaging files. Packaging files refer to the `setup.py`, `README`, and other files that are needed to package your code.",
    },
    "packaging-files-dir": {
      type: "string",
      nullable: true,
      description:
        "If you are using a custom packaging files directory, you can specify it here. We won't generate with the default packaging files we have.",
    },
    "packaging-files-config": {
      type: "object",
      nullable: true,
      description:
        "If you are using a custom packaging files directory, and have additional configuration parameters you want to pass in during generation, you can specify it here. Only applicable if `packaging-files-dir` is set.",
    },
    "package-pprint-name": {
      type: "string",
      nullable: true,
      description:
        "The name of the package to be used in pretty-printing. Will be the name of the package in `README` and pprinting of `setup.py`.",
    },
    "head-as-boolean": {
      type: "boolean",
      nullable: true,
      description: "Whether to return responses from HEAD requests as boolean. Defaults to `true`.",
    },
    "models-mode": {
      type: "string",
      nullable: true,
      enum: ["dpg", "none"],
      description:
        "What kind of models to generate. If you pass in `none`, we won't generate models. `dpg` models are the default models we generate.",
    },
    "company-name": {
      type: "string",
      nullable: true,
      description:
        "The name of the company. This will be reflected in your license files and documentation.",
    },
    "use-pyodide": {
      type: "boolean",
      nullable: true,
      description:
        "Whether to generate using `pyodide` instead of `python`. If there is no python installed on your device, we will default to using pyodide to generate the code.",
    },
    flavor: {
      type: "string",
      nullable: true,
      description: "The flavor of the SDK.",
    },
    "generate-test": {
      type: "boolean",
      nullable: true,
      description:
        "Whether to generate test files, for basic testing of your generated sdks. Defaults to `false`.",
    },
    "enable-typespec-namespace": {
      type: "boolean",
      nullable: true,
      description:
        "Whether the generated package namespace will respec the typespec namespace. Defaults to `true`, which is the suggested value. Use `false` to continue with legacy handling of namespace following `package-name`.",
    },
>>>>>>> 932541cc
    ...SdkEmitterOptionsSchema.properties,
  },
  required: [],
};

const libDef = {
  name: "@typespec/http-client-python",
  diagnostics: {
    // error
    "unknown-error": {
      severity: "error",
      messages: {
        default: paramMessage`Can't generate Python client code from this TypeSpec. Please open an issue on https://github.com/microsoft/typespec'.${"stack"}`,
      },
    },
    "pyodide-flag-conflict": {
      severity: "error",
      messages: {
        default:
          "Python is not installed. Please follow https://www.python.org/ to install Python or set 'use-pyodide' to true.",
      },
    },
    // warning
    "no-valid-client": {
      severity: "warning",
      messages: {
        default: "Can't generate Python SDK since no client defined in typespec file.",
      },
    },
    "invalid-paging-items": {
      severity: "warning",
      messages: {
        default: paramMessage`No valid paging items for operation '${"operationId"}'.`,
      },
    },
    "invalid-next-link": {
      severity: "warning",
      messages: {
        default: paramMessage`No valid next link for operation '${"operationId"}'.`,
      },
    },
    "invalid-lro-result": {
      severity: "warning",
      messages: {
        default: paramMessage`No valid LRO result for operation '${"operationId"}'.`,
      },
    },
    "invalid-continuation-token": {
      severity: "warning",
      messages: {
        default: paramMessage`No valid continuation token in '${"direction"}' for operation '${"operationId"}'.`,
      },
    },
  },
  emitter: {
    options: PythonEmitterOptionsSchema as JSONSchemaType<PythonEmitterOptions>,
  },
} as const;

export const $lib = createTypeSpecLibrary(libDef);
export const { reportDiagnostic, createDiagnostic } = $lib;<|MERGE_RESOLUTION|>--- conflicted
+++ resolved
@@ -2,91 +2,22 @@
   SdkContext,
   SdkEmitterOptions,
   SdkEmitterOptionsSchema,
-<<<<<<< HEAD
-  SdkServiceOperation,
-=======
->>>>>>> 932541cc
 } from "@azure-tools/typespec-client-generator-core";
 import { createTypeSpecLibrary, JSONSchemaType, paramMessage } from "@typespec/compiler";
 
 export interface PythonEmitterOptions extends SdkEmitterOptions {
-<<<<<<< HEAD
-  /**
-   * The version of the package.
-   */
-=======
->>>>>>> 932541cc
   "package-version"?: string;
-  /**
-   * The name of the package.
-   */
   "package-name"?: string;
-<<<<<<< HEAD
-  /**
-   * The output directory.
-   */
-  "output-dir"?: string;
-  /**
-   * Whether to generate packaging files. Packaging files refer to the setup.py,
-   */
-=======
->>>>>>> 932541cc
   "generate-packaging-files"?: boolean;
-  /**
-   * If you are using a custom packaging files directory, you can specify it here. We won't generate with the default packaging files we have.
-   */
   "packaging-files-dir"?: string;
-  /**
-   * If you are using a custom packaging files directory, and have additional configuration parameters you want to pass in during generation, you can specify it here.
-   */
   "packaging-files-config"?: object;
-  /**
-   * The name of the package to be used in pretty-printing. Will be the name of the package in README and pprinting of setup.py
-   */
   "package-pprint-name"?: string;
-  /**
-   * Whether to return responses from HEAD requests as boolean. Defaults to `true`
-   */
   "head-as-boolean"?: boolean;
-  /**
-   * What kind of models to generate. If you pass in `none`, we won't generate models. `dpg` models are the default models we generate.
-   */
   "models-mode"?: string;
-<<<<<<< HEAD
-  /**
-   * Whether to include distributed tracing in the generated code. Defaults to `true`.
-   */
-  tracing?: boolean;
-  /**
-   * The name of the company. This will be reflected in your license files and documentation
-   */
-=======
->>>>>>> 932541cc
   "company-name"?: string;
-  /**
-   * Whether to generate test files, for basic testing of your generated sdks. Defaults to `false`.
-   */
   "generate-test"?: boolean;
-<<<<<<< HEAD
-  /**
-   * Run the emitter in debug mode.
-   */
-  debug?: boolean;
   flavor?: "azure";
-  /**
-   * The directory where examples are stored.
-   */
-  "examples-dir"?: string;
-  /**
-   * Whether the generated package namespace will respec the typespec namespace. Defaults to `true`, which is the suggested value. Use `false` to continue with legacy handling of namespace following `package-name`
-   */
-=======
-  flavor?: "azure";
->>>>>>> 932541cc
   "enable-typespec-namespace"?: boolean;
-  /**
-   * Whether to generate using `pyodide` instead of `python`. If there is no python installed on your device, we will default to using pyodide to generate the code.
-   */
   "use-pyodide"?: boolean;
 }
 
@@ -98,25 +29,6 @@
   type: "object",
   additionalProperties: false,
   properties: {
-<<<<<<< HEAD
-    "package-version": { type: "string", nullable: true },
-    "package-name": { type: "string", nullable: true },
-    "output-dir": { type: "string", nullable: true },
-    "generate-packaging-files": { type: "boolean", nullable: true },
-    "packaging-files-dir": { type: "string", nullable: true },
-    "packaging-files-config": { type: "object", nullable: true },
-    "package-pprint-name": { type: "string", nullable: true },
-    "head-as-boolean": { type: "boolean", nullable: true },
-    "models-mode": { type: "string", nullable: true },
-    tracing: { type: "boolean", nullable: true },
-    "company-name": { type: "string", nullable: true },
-    "generate-test": { type: "boolean", nullable: true },
-    debug: { type: "boolean", nullable: true },
-    flavor: { type: "string", nullable: true },
-    "examples-dir": { type: "string", nullable: true, format: "absolute-path" },
-    "enable-typespec-namespace": { type: "boolean", nullable: true },
-    "use-pyodide": { type: "boolean", nullable: true },
-=======
     "package-version": {
       type: "string",
       nullable: true,
@@ -192,7 +104,6 @@
       description:
         "Whether the generated package namespace will respec the typespec namespace. Defaults to `true`, which is the suggested value. Use `false` to continue with legacy handling of namespace following `package-name`.",
     },
->>>>>>> 932541cc
     ...SdkEmitterOptionsSchema.properties,
   },
   required: [],
