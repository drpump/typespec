--- conflicted
+++ resolved
@@ -60,11 +60,7 @@
     "@azure-tools/typespec-azure-rulesets": ">=0.53.0 <3.0.0",
     "@azure-tools/typespec-client-generator-core": ">=0.53.0 <1.0.0",
     "@typespec/compiler": ">=0.67.0 <1.0.0",
-<<<<<<< HEAD
-    "@typespec/http": ">=0.67.1 <1.0.0",
-=======
     "@typespec/http": ">=0.67.0 <1.0.0",
->>>>>>> b0a22678
     "@typespec/openapi": ">=0.67.0 <1.0.0",
     "@typespec/rest": ">=0.67.0 <1.0.0",
     "@typespec/versioning": ">=0.67.0 <1.0.0"
@@ -77,11 +73,7 @@
     "tsx": "~4.19.1"
   },
   "devDependencies": {
-<<<<<<< HEAD
-    "@azure-tools/azure-http-specs": "0.1.0-alpha.9",
-=======
     "@azure-tools/azure-http-specs": "0.1.0-alpha.10",
->>>>>>> b0a22678
     "@azure-tools/typespec-autorest": "~0.53.0",
     "@azure-tools/typespec-azure-core": "~0.53.0",
     "@azure-tools/typespec-azure-resource-manager": "~0.53.0",
@@ -90,21 +82,12 @@
     "@types/js-yaml": "~4.0.5",
     "@types/node": "~22.5.4",
     "@types/semver": "7.5.8",
-<<<<<<< HEAD
-    "@typespec/compiler": "~0.67.1",
-    "@typespec/http": "~0.67.1",
-    "@typespec/http-specs": "0.1.0-alpha.14",
-    "@typespec/openapi": "~0.67.1",
-    "@typespec/rest": "~0.67.1",
-    "@typespec/versioning": "~0.67.1",
-=======
     "@typespec/compiler": "~0.67.0",
     "@typespec/http": "~0.67.0",
     "@typespec/http-specs": "0.1.0-alpha.15-dev.3",
     "@typespec/openapi": "~0.67.0",
     "@typespec/rest": "~0.67.0",
     "@typespec/versioning": "~0.67.0",
->>>>>>> b0a22678
     "c8": "^10.1.3",
     "chalk": "5.3.0",
     "rimraf": "~6.0.1",
