<<<<<<< HEAD
import type { ModelProperty, Scalar, Type, Value } from "../../../core/types.js";
import { EncodeData, getEncode, getFormat, getVisibility } from "../../../lib/decorators.js";
=======
import type { Enum, EnumMember, ModelProperty, Scalar, Type } from "../../../core/types.js";
import { getVisibilityForClass } from "../../../core/visibility/core.js";
import { EncodeData, getEncode, getFormat } from "../../../lib/decorators.js";
>>>>>>> a543e2bd
import { defineKit } from "../define-kit.js";

export interface ModelPropertyDescriptor {
  /**
   * The name of the model property.
   */
  name: string;

  /**
   * The type of the model property.
   */
  type: Type;

  /**
   * Whether the model property is optional.
   */
  optional?: boolean;

  /**
   * Default value
   */
  defaultValue?: Value | undefined;
}

export interface ModelPropertyKit {
  /**
   * Creates a modelProperty type.
   * @param desc The descriptor of the model property.
   */
  create(desc: ModelPropertyDescriptor): ModelProperty;
  /**
   * Check if the given `type` is a model property.
   *
   * @param type The type to check.
   */
  is(type: Type): type is ModelProperty;

  /**
   * Get the encoding of the model property or its type. The property's type
   * must be a scalar.
   *
   * @param property The model property to get the encoding for.
   */
  getEncoding(property: ModelProperty): EncodeData | undefined;

  /**
   * Get the format of the model property or its type. The property's type must
   * be a string.
   *
   * @param property The model property to get the format for.
   */
  getFormat(property: ModelProperty): string | undefined;

  /**
   * Get the visibility of the model property.
   */
  getVisibilityForClass(property: ModelProperty, visibilityClass: Enum): Set<EnumMember>;
}

interface TypeKit {
  /**
   * Utilities for working with model properties.
   *
   * For many reflection operations, the metadata being asked for may be found
   * on the model property or the type of the model property. In such cases,
   * these operations will return the metadata from the model property if it
   * exists, or the type of the model property if it exists.
   */
  modelProperty: ModelPropertyKit;
}

declare module "../define-kit.js" {
  interface TypekitPrototype extends TypeKit {}
}

defineKit<TypeKit>({
  modelProperty: {
    is(type) {
      return type.kind === "ModelProperty";
    },

    getEncoding(type) {
      return getEncode(this.program, type) ?? getEncode(this.program, type.type as Scalar);
    },

    getFormat(type) {
      return getFormat(this.program, type) ?? getFormat(this.program, type.type as Scalar);
    },

    getVisibilityForClass(property, visibilityClass) {
      return getVisibilityForClass(this.program, property, visibilityClass);
    },
    create(desc) {
      return this.program.checker.createType({
        kind: "ModelProperty",
        name: desc.name,
        node: undefined as any,
        type: desc.type,
        optional: desc.optional ?? false,
        decorators: [],
        defaultValue: desc.defaultValue,
      });
    },
  },
});<|MERGE_RESOLUTION|>--- conflicted
+++ resolved
@@ -1,11 +1,6 @@
-<<<<<<< HEAD
-import type { ModelProperty, Scalar, Type, Value } from "../../../core/types.js";
-import { EncodeData, getEncode, getFormat, getVisibility } from "../../../lib/decorators.js";
-=======
-import type { Enum, EnumMember, ModelProperty, Scalar, Type } from "../../../core/types.js";
+import type { Enum, EnumMember, ModelProperty, Scalar, Type, Value } from "../../../core/types.js";
 import { getVisibilityForClass } from "../../../core/visibility/core.js";
 import { EncodeData, getEncode, getFormat } from "../../../lib/decorators.js";
->>>>>>> a543e2bd
 import { defineKit } from "../define-kit.js";
 
 export interface ModelPropertyDescriptor {
