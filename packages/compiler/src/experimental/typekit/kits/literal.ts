import { Numeric } from "../../../core/numeric.js";
import type { BooleanLiteral, NumericLiteral, StringLiteral, Type } from "../../../core/types.js";
import { defineKit } from "../define-kit.js";

/** @experimental */
export interface LiteralKit {
<<<<<<< HEAD
    /**
     * Create a literal type from a JavaScript value.
     *
     * @param value The JavaScript value to turn into a TypeSpec literal type.
     */
    create(value: string | number | boolean): StringLiteral | NumericLiteral | BooleanLiteral;
=======
  /**
   * Create a literal type from a JavaScript value.
   *
   * @param value The JavaScript value to turn into a TypeSpec literal type.
   */
  create(value: string | number | boolean): StringLiteral | NumericLiteral | BooleanLiteral;

  /**
   * Create a string literal type from a JavaScript string value.
   *
   * @param value The string value.
   */
  createString(value: string): StringLiteral;
>>>>>>> 34eb7067

  /**
   * Create a numeric literal type from a JavaScript number value.
   *
   * @param value The numeric value.
   */
  createNumeric(value: number): NumericLiteral;

  /**
   * Create a boolean literal type from a JavaScript boolean value.
   *
   * @param value The boolean value.
   */
  createBoolean(value: boolean): BooleanLiteral;

  /**
   * Check if `type` is a literal type.
   *
   * @param type The type to check.
   */
  is(type: Type): type is StringLiteral | NumericLiteral | BooleanLiteral;

  /**
   * Check if `type` is a string literal type.
   *
   * @param type The type to check.
   */
  isString(type: Type): type is StringLiteral;

  /**
   * Check if `type` is a numeric literal type.
   *
   * @param type The type to check.
   */
  isNumeric(type: Type): type is NumericLiteral;

  /**
   * Check if `type` is a boolean literal type.
   *
   * @param type The type to check.
   */
  isBoolean(type: Type): type is BooleanLiteral;
}

<<<<<<< HEAD
    /**
     * Check if `type` is a boolean literal type.
     *
     * @param type The type to check.
     */
    isBoolean(type: Type): type is BooleanLiteral;
}

interface TypekitExtension {
=======
interface TypekitExtension {
  /**
   * Utilities for working with literal types.
   *
   * Literal types are types that represent a single value, such as a string,
   * number, or boolean.
   *
   * @experimental
   */
>>>>>>> 34eb7067
  literal: LiteralKit;
}

declare module "../define-kit.js" {
  interface Typekit extends TypekitExtension {}
}

defineKit<TypekitExtension>({
  literal: {
    create(value) {
      if (typeof value === "string") {
        return this.literal.createString(value);
      } else if (typeof value === "number") {
        return this.literal.createNumeric(value);
      } else {
        return this.literal.createBoolean(value);
      }
    },
    createString(value) {
      return this.program.checker.createType({
        kind: "String",
        value,
      });
    },

    createNumeric(value) {
      const valueAsString = String(value);

      return this.program.checker.createType({
        kind: "Number",
        value,
        valueAsString,
        numericValue: Numeric(valueAsString),
      });
    },

    createBoolean(value) {
      return this.program.checker.createType({
        kind: "Boolean",
        value,
      });
    },

    isBoolean(type) {
      return type.kind === "Boolean";
    },
    isString(type) {
      return type.kind === "String";
    },
    isNumeric(type) {
      return type.kind === "Number";
    },
    is(type) {
      return (
        this.literal.isBoolean(type) || this.literal.isNumeric(type) || this.literal.isString(type)
      );
    },
  },
});<|MERGE_RESOLUTION|>--- conflicted
+++ resolved
@@ -4,14 +4,6 @@
 
 /** @experimental */
 export interface LiteralKit {
-<<<<<<< HEAD
-    /**
-     * Create a literal type from a JavaScript value.
-     *
-     * @param value The JavaScript value to turn into a TypeSpec literal type.
-     */
-    create(value: string | number | boolean): StringLiteral | NumericLiteral | BooleanLiteral;
-=======
   /**
    * Create a literal type from a JavaScript value.
    *
@@ -25,7 +17,6 @@
    * @param value The string value.
    */
   createString(value: string): StringLiteral;
->>>>>>> 34eb7067
 
   /**
    * Create a numeric literal type from a JavaScript number value.
@@ -70,17 +61,6 @@
   isBoolean(type: Type): type is BooleanLiteral;
 }
 
-<<<<<<< HEAD
-    /**
-     * Check if `type` is a boolean literal type.
-     *
-     * @param type The type to check.
-     */
-    isBoolean(type: Type): type is BooleanLiteral;
-}
-
-interface TypekitExtension {
-=======
 interface TypekitExtension {
   /**
    * Utilities for working with literal types.
@@ -90,7 +70,6 @@
    *
    * @experimental
    */
->>>>>>> 34eb7067
   literal: LiteralKit;
 }
 
