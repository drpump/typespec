<<<<<<< HEAD
import {
  Discriminator,
  getDiscriminatedUnion,
  getDiscriminator,
  isErrorType,
} from "../../../core/index.js";
import type { Enum, Model, Scalar, Type, Union } from "../../../core/types.js";
import { getDoc, getSummary, resolveEncodedName } from "../../../lib/decorators.js";
=======
import { type Namespace, type Type } from "../../../core/types.js";
>>>>>>> a543e2bd
import { $, defineKit } from "../define-kit.js";
import { copyMap } from "../utils.js";
import { getPlausibleName } from "../utils/get-plausible-name.js";

/**  @experimental */
export interface TypeKit {
  /**
   * Clones a type and adds it to the typekit's realm.
   * @param type Type to clone
   */
  clone<T extends Type>(type: T): T;
  /**
   * Finishes a type, applying all the decorators.
   */
  finishType(type: Type): void;
  /**
   * Checks if a type is decorated with @error
   * @param type The type to check.
   */
  isError(type: Type): boolean;
  /**
   * Get the name of this type in the specified encoding.
   */
  getEncodedName(type: Type & { name: string }, encoding: string): string;

  /**
   * Get the summary of this type as specified by the `@summary` decorator.
   *
   * @param type The type to get the summary for.
   */
  getSummary(type: Type): string | undefined;

  /**
   * Get the documentation of this type as specified by the `@doc` decorator or
   * the JSDoc comment.
   *
   * @param type The type to get the documentation for.
   */
  getDoc(type: Type): string | undefined;
  /**
   * Get the plausible name of a type. If the type has a name, it will use it otherwise it will try generate a name based on the context.
   * If the type can't get a name, it will return an empty string.
   * If the type is a TemplateInstance, it will prefix the name with the template arguments.
   * @param type The scalar to get the name of.z
   */
  getPlausibleName(type: Model | Union | Enum | Scalar): string;
  /**
   * Resolves a discriminated union for the given model or union.
   * @param type Model or Union to resolve the discriminated union for.
   */
  getDiscriminatedUnion(type: Model | Union): Union | undefined;
  /**
   * Resolves the discriminator for a discriminated union. Returns undefined if the type is not a discriminated union.
   * @param type
   */
  getDiscriminator(type: Model | Union): Discriminator | undefined;
}

interface BaseTypeKit {
  /**
   * Utilities for working with general types.
   */
  type: TypeKit;
}

declare module "../define-kit.js" {
  interface TypekitPrototype extends BaseTypeKit {}
}

defineKit<BaseTypeKit>({
  type: {
    finishType(type: Type) {
      this.program.checker.finishType(type);
    },
    clone<T extends Type>(type: T): T {
      let clone: T;
      switch (type.kind) {
        case "Model":
          clone = this.program.checker.createType({
            ...type,
            decorators: [...type.decorators],
            properties: copyMap(type.properties),
            indexer: type.indexer ? { ...type.indexer } : undefined,
          });
          break;
        case "Union":
          clone = this.program.checker.createType({
            ...type,
            decorators: [...type.decorators],
            variants: copyMap(type.variants),
            get options() {
              return Array.from(this.variants.values()).map((v: any) => v.type);
            },
          });
          break;
        case "Interface":
          clone = this.program.checker.createType({
            ...type,
            decorators: [...type.decorators],
            operations: copyMap(type.operations),
          });
          break;

        case "Enum":
          clone = this.program.checker.createType({
            ...type,
            members: copyMap(type.members),
          });
          break;
        case "Namespace":
          clone = this.program.checker.createType({
            ...type,
            decorators: [...type.decorators],
            instantiationParameters: type.instantiationParameters
              ? [...type.instantiationParameters]
              : undefined,
            projections: [...type.projections],
          });
          const clonedNamespace = clone as Namespace;
          clonedNamespace.decoratorDeclarations = cloneTypeCollection(type.decoratorDeclarations, {
            namespace: clonedNamespace,
          });
          clonedNamespace.models = cloneTypeCollection(type.models, { namespace: clonedNamespace });
          clonedNamespace.enums = cloneTypeCollection(type.enums, { namespace: clonedNamespace });
          clonedNamespace.functionDeclarations = cloneTypeCollection(type.functionDeclarations, {
            namespace: clonedNamespace,
          });
          clonedNamespace.interfaces = cloneTypeCollection(type.interfaces, {
            namespace: clonedNamespace,
          });
          clonedNamespace.namespaces = cloneTypeCollection(type.namespaces, {
            namespace: clonedNamespace,
          });
          clonedNamespace.operations = cloneTypeCollection(type.operations, {
            namespace: clonedNamespace,
          });
          clonedNamespace.scalars = cloneTypeCollection(type.scalars, {
            namespace: clonedNamespace,
          });
          clonedNamespace.unions = cloneTypeCollection(type.unions, { namespace: clonedNamespace });
          break;
        default:
          clone = this.program.checker.createType({
            ...type,
            ...("decorators" in type ? { decorators: [...type.decorators] } : {}),
          });
          break;
      }
      this.realm.get().addType(clone);
      return clone;
    },
    isError(type) {
      return isErrorType(type);
    },
    getEncodedName(type, encoding) {
      return resolveEncodedName(this.program, type, encoding);
    },
    getSummary(type) {
      return getSummary(this.program, type);
    },
    getDoc(type) {
      return getDoc(this.program, type);
    },
    getPlausibleName(type) {
      return getPlausibleName(type);
    },
    getDiscriminator(type) {
      return getDiscriminator(this.program, type);
    },
    getDiscriminatedUnion(type) {
      const discriminator = getDiscriminator(this.program, type);

      if (!discriminator) {
        return undefined;
      }

      const [union] = getDiscriminatedUnion(type, discriminator);
      const variants = Array.from(union.variants.entries()).map(([k, v]) =>
        $.unionVariant.create({ name: k, type: v }),
      );
      return $.union.create({
        name: union.propertyName,
        variants,
      });
    },
  },
});

function cloneTypeCollection<T extends Type>(
  collection: Map<string, T>,
  options: { namespace?: Namespace } = {},
): Map<string, T> {
  const cloneCollection = new Map<string, T>();
  for (const [key, type] of collection) {
    const clone = $.type.clone(type);
    if ("namespace" in clone && options.namespace) {
      clone.namespace = options.namespace;
    }
    cloneCollection.set(key, clone);
  }
  return cloneCollection;
}<|MERGE_RESOLUTION|>--- conflicted
+++ resolved
@@ -1,15 +1,9 @@
-<<<<<<< HEAD
-import {
-  Discriminator,
-  getDiscriminatedUnion,
-  getDiscriminator,
-  isErrorType,
-} from "../../../core/index.js";
-import type { Enum, Model, Scalar, Type, Union } from "../../../core/types.js";
-import { getDoc, getSummary, resolveEncodedName } from "../../../lib/decorators.js";
-=======
-import { type Namespace, type Type } from "../../../core/types.js";
->>>>>>> a543e2bd
+import { getDiscriminatedUnion } from "../../../core/index.js";
+import { Discriminator, getDiscriminator } from "../../../core/intrinsic-type-state.js";
+import { isErrorType } from "../../../core/type-utils.js";
+import { Enum, Model, Scalar, Union, type Namespace, type Type } from "../../../core/types.js";
+import { getSummary, getDoc } from "../../../lib/decorators.js";
+import { resolveEncodedName } from "../../../lib/encoded-names.js";
 import { $, defineKit } from "../define-kit.js";
 import { copyMap } from "../utils.js";
 import { getPlausibleName } from "../utils/get-plausible-name.js";
