import { getDiscriminatedUnion } from "../../../core/helpers/discriminator-utils.js";
import { getLocationContext } from "../../../core/index.js";
import {
  Discriminator,
  getDiscriminator,
  getMaxItems,
  getMaxLength,
  getMaxValue,
  getMaxValueExclusive,
  getMinItems,
  getMinLength,
  getMinValue,
  getMinValueExclusive,
} from "../../../core/intrinsic-type-state.js";
import { isErrorType, isNeverType } from "../../../core/type-utils.js";
import { Enum, Model, Scalar, Union, type Namespace, type Type } from "../../../core/types.js";
import { getDoc, getSummary } from "../../../lib/decorators.js";
import { resolveEncodedName } from "../../../lib/encoded-names.js";
import { Typekit, defineKit } from "../define-kit.js";
import { copyMap } from "../utils.js";
import { getPlausibleName } from "../utils/get-plausible-name.js";

/**  @experimental */
<<<<<<< HEAD
export interface TypeTypeKit {
=======
export interface TypeTypekit {
>>>>>>> 34eb7067
  /**
   * Clones a type and adds it to the typekit's realm.
   * @param type Type to clone
   */
  clone<T extends Type>(type: T): T;
  /**
   * Finishes a type, applying all the decorators.
   */
  finishType(type: Type): void;
  /**
   * Checks if a type is decorated with @error
   * @param type The type to check.
   */
  isError(type: Type): boolean;
  /**
   * Get the name of this type in the specified encoding.
   */
  getEncodedName(type: Type & { name: string }, encoding: string): string;

  /**
   * Get the summary of this type as specified by the `@summary` decorator.
   *
   * @param type The type to get the summary for.
   */
  getSummary(type: Type): string | undefined;

  /**
   * Get the documentation of this type as specified by the `@doc` decorator or
   * the JSDoc comment.
   *
   * @param type The type to get the documentation for.
   */
  getDoc(type: Type): string | undefined;
  /**
   * Get the plausible name of a type. If the type has a name, it will use it otherwise it will try generate a name based on the context.
   * If the type can't get a name, it will return an empty string.
   * If the type is a TemplateInstance, it will prefix the name with the template arguments.
   * @param type The scalar to get the name of.z
   */
  getPlausibleName(type: Model | Union | Enum | Scalar): string;
  /**
   * Resolves a discriminated union for the given model or union.
   * @param type Model or Union to resolve the discriminated union for.
   */
  getDiscriminatedUnion(type: Model | Union): Union | undefined;
  /**
   * Resolves the discriminator for a discriminated union. Returns undefined if the type is not a discriminated union.
   * @param type
   */
  getDiscriminator(type: Model | Union): Discriminator | undefined;
  /**
   * Gets the maximum value for a numeric or model property type.
   * @param type type to get the maximum value for
   */
  maxValue(type: Type): number | undefined;
  /**
   * Gets the minimum value for a numeric or model property type.
   * @param type type to get the minimum value for
   */
  minValue(type: Type): number | undefined;

  /**
   * Gets the maximum value this numeric type should be, exclusive of the given value.
   * @param type
   */
  maxValueExclusive(type: Type): number | undefined;

  /**
   * Gets the minimum value this numeric type should be, exclusive of the given value.
   * @param type type to get the minimum value for
   */
  minValueExclusive(type: Type): number | undefined;

  /**
   * Gets the maximum length for a string type.
   * @param type type to get the maximum length for
   */
  maxLength(type: Type): number | undefined;
  /**
   * Gets the minimum length for a string type.
   * @param type type to get the minimum length for
   */
  minLength(type: Type): number | undefined;
  /**
   * Gets the maximum number of items for an array type.
   * @param type type to get the maximum number of items for
   */
  maxItems(type: Type): number | undefined;
  /**
   * Gets the minimum number of items for an array type.
   * @param type type to get the minimum number of items for
   */
  minItems(type: Type): number | undefined;
  /**
   * Checks if the given type is a never type.
   */
  isNever(type: Type): boolean;
  /**
   * Checks if the given type is a user defined type. Non-user defined types are defined in the compiler or other libraries imported by the spec.
   * @param type The type to check.
   * @returns True if the type is a user defined type, false otherwise.
   */
  isUserDefined(type: Type): boolean;
}

interface TypekitExtension {
  /**
   * Utilities for working with general types.
   * @experimental
   */
<<<<<<< HEAD
  type: TypeTypeKit;
=======
  type: TypeTypekit;
>>>>>>> 34eb7067
}

declare module "../define-kit.js" {
  interface Typekit extends TypekitExtension {}
}

defineKit<TypekitExtension>({
  type: {
    finishType(type: Type) {
      this.program.checker.finishType(type);
    },
    clone<T extends Type>(type: T): T {
      let clone: T;
      switch (type.kind) {
        case "Model":
          clone = this.program.checker.createType({
            ...type,
            decorators: [...type.decorators],
            properties: copyMap(type.properties),
            indexer: type.indexer ? { ...type.indexer } : undefined,
          });
          break;
        case "Union":
          clone = this.program.checker.createType({
            ...type,
            decorators: [...type.decorators],
            variants: copyMap(type.variants),
            get options() {
              return Array.from(this.variants.values()).map((v: any) => v.type);
            },
          });
          break;
        case "Interface":
          clone = this.program.checker.createType({
            ...type,
            decorators: [...type.decorators],
            operations: copyMap(type.operations),
          });
          break;

        case "Enum":
          clone = this.program.checker.createType({
            ...type,
            members: copyMap(type.members),
          });
          break;
        case "Namespace":
          clone = this.program.checker.createType({
            ...type,
            decorators: [...type.decorators],
            instantiationParameters: type.instantiationParameters
              ? [...type.instantiationParameters]
              : undefined,
            projections: [...type.projections],
          });
          const clonedNamespace = clone as Namespace;
          clonedNamespace.decoratorDeclarations = cloneTypeCollection(
            this,
            type.decoratorDeclarations,
            {
              namespace: clonedNamespace,
            },
          );
          clonedNamespace.models = cloneTypeCollection(this, type.models, {
            namespace: clonedNamespace,
          });
          clonedNamespace.enums = cloneTypeCollection(this, type.enums, {
            namespace: clonedNamespace,
          });
          clonedNamespace.functionDeclarations = cloneTypeCollection(
            this,
            type.functionDeclarations,
            {
              namespace: clonedNamespace,
            },
          );
          clonedNamespace.interfaces = cloneTypeCollection(this, type.interfaces, {
            namespace: clonedNamespace,
          });
          clonedNamespace.namespaces = cloneTypeCollection(this, type.namespaces, {
            namespace: clonedNamespace,
          });
          clonedNamespace.operations = cloneTypeCollection(this, type.operations, {
            namespace: clonedNamespace,
          });
          clonedNamespace.scalars = cloneTypeCollection(this, type.scalars, {
            namespace: clonedNamespace,
          });
          clonedNamespace.unions = cloneTypeCollection(this, type.unions, {
            namespace: clonedNamespace,
          });
          break;
        default:
          clone = this.program.checker.createType({
            ...type,
            ...("decorators" in type ? { decorators: [...type.decorators] } : {}),
          });
          break;
      }
      this.realm.addType(clone);
      return clone;
    },
    isError(type) {
      return isErrorType(type);
    },
    getEncodedName(type, encoding) {
      return resolveEncodedName(this.program, type, encoding);
    },
    getSummary(type) {
      return getSummary(this.program, type);
    },
    getDoc(type) {
      return getDoc(this.program, type);
    },
    getPlausibleName(type) {
      return getPlausibleName(type);
    },
    getDiscriminator(type) {
      return getDiscriminator(this.program, type);
    },
    getDiscriminatedUnion(type) {
      const discriminator = getDiscriminator(this.program, type);

      if (!discriminator) {
        return undefined;
      }

      const [union] = getDiscriminatedUnion(type, discriminator);
      const variants = Array.from(union.variants.entries()).map(([k, v]) =>
        this.unionVariant.create({ name: k, type: v }),
      );
      return this.union.create({
        name: union.propertyName,
        variants,
      });
    },
    maxValue(type) {
      return getMaxValue(this.program, type);
    },
    minValue(type) {
      return getMinValue(this.program, type);
    },
    maxLength(type) {
      return getMaxLength(this.program, type);
    },
    minLength(type) {
      return getMinLength(this.program, type);
    },
    maxItems(type) {
      return getMaxItems(this.program, type);
    },
    maxValueExclusive(type) {
      return getMaxValueExclusive(this.program, type);
    },
    minValueExclusive(type) {
      return getMinValueExclusive(this.program, type);
    },
    minItems(type) {
      return getMinItems(this.program, type);
    },
    isNever(type) {
      return isNeverType(type);
    },
    isUserDefined(type) {
      return getLocationContext(this.program, type).type === "project";
    }
  },
});

function cloneTypeCollection<T extends Type>(
  kit: Typekit,
  collection: Map<string, T>,
  options: { namespace?: Namespace } = {},
): Map<string, T> {
  const cloneCollection = new Map<string, T>();
  for (const [key, type] of collection) {
    const clone = kit.type.clone(type);
    if ("namespace" in clone && options.namespace) {
      clone.namespace = options.namespace;
    }
    cloneCollection.set(key, clone);
  }
  return cloneCollection;
}<|MERGE_RESOLUTION|>--- conflicted
+++ resolved
@@ -21,11 +21,7 @@
 import { getPlausibleName } from "../utils/get-plausible-name.js";
 
 /**  @experimental */
-<<<<<<< HEAD
-export interface TypeTypeKit {
-=======
 export interface TypeTypekit {
->>>>>>> 34eb7067
   /**
    * Clones a type and adds it to the typekit's realm.
    * @param type Type to clone
@@ -136,11 +132,7 @@
    * Utilities for working with general types.
    * @experimental
    */
-<<<<<<< HEAD
-  type: TypeTypeKit;
-=======
   type: TypeTypekit;
->>>>>>> 34eb7067
 }
 
 declare module "../define-kit.js" {
