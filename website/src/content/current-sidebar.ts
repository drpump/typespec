import type { SidebarItem } from "@typespec/astro-utils/sidebar";

function createLibraryReferenceStructure(
  libDir: string,
  labelName: string,
  hasLinterRules: boolean,
  extra: SidebarItem[],
): any {
  const rules = {
    label: "Rules",
    autogenerate: { directory: `${libDir}/rules` },
  };
  return {
    label: labelName,
    index: `${libDir}/reference`,
    items: [
      ...(hasLinterRules ? [rules] : []),
      {
        autogenerate: { directory: `${libDir}/reference` },
      },
      ...(extra ?? []),
    ],
  };
}

const sidebar: SidebarItem[] = [
  {
    label: "Getting started",
    items: [
      "",
      {
        label: "Editor",
        items: ["introduction/editor/vscode", "introduction/editor/vs"],
      },
    ],
  },
  {
    label: "Guides",
    items: [
      {
        label: "TypeSpec for REST",
        autogenerate: {
          directory: `getting-started/getting-started-rest`,
        },
      },
      "getting-started/typespec-for-openapi-dev",
    ],
  },
  {
    label: "Handbook",
    items: [
      "handbook/cli",
      "handbook/style-guide",
      "handbook/formatter",
      "handbook/reproducibility",
      {
        label: "Configuration",
        items: ["handbook/configuration/configuration", "handbook/configuration/tracing"],
      },
      "handbook/releases",
      "handbook/faq",
    ],
  },
  {
    label: "📐 Language Basics",
    items: [
      "language-basics/overview",
      "language-basics/built-in-types",
      "language-basics/identifiers",
      "language-basics/imports",
      "language-basics/namespaces",
      "language-basics/decorators",
      "language-basics/directives",
      "language-basics/documentation",
      "language-basics/scalars",
      "language-basics/models",
      "language-basics/operations",
      "language-basics/interfaces",
      "language-basics/templates",
      "language-basics/enums",
      "language-basics/unions",
      "language-basics/intersections",
      "language-basics/type-literals",
      "language-basics/alias",
      "language-basics/values",
      "language-basics/type-relations",
      "language-basics/visibility",
    ],
  },
  {
    label: "📘 Standard Library",
    items: [
      "standard-library/built-in-decorators",
      "standard-library/built-in-data-types",
      {
        autogenerate: { directory: "standard-library/reference" },
      },
      "standard-library/encoded-names",
      "standard-library/discriminated-types",
      "standard-library/examples",
      "standard-library/pagination",
    ],
  },
  {
    label: "📚 Libraries",
    items: [
      createLibraryReferenceStructure("libraries/events", "Events", false, []),
      createLibraryReferenceStructure("libraries/http", "Http", true, [
        "libraries/http/cheat-sheet",
        "libraries/http/authentication",
        "libraries/http/operations",
        "libraries/http/content-types",
        "libraries/http/multipart",
        "libraries/http/encoding",
        "libraries/http/examples",
      ]),
      createLibraryReferenceStructure("libraries/rest", "Rest", false, [
        "libraries/rest/cheat-sheet",
        "libraries/rest/resource-routing",
      ]),
      createLibraryReferenceStructure("libraries/openapi", "OpenAPI", false, []),
      createLibraryReferenceStructure("libraries/sse", "Server-Sent Events", false, []),
      createLibraryReferenceStructure("libraries/streams", "Streams", false, []),
      createLibraryReferenceStructure("libraries/versioning", "Versioning", false, [
        "libraries/versioning/guide",
      ]),
      createLibraryReferenceStructure("libraries/xml", "Xml", false, ["libraries/xml/guide"]),
    ],
  },
  {
    label: "🖨️ Emitters",
    items: [
      createLibraryReferenceStructure("emitters/json-schema", "JSON Schema", false, []),
      createLibraryReferenceStructure("emitters/openapi3", "OpenAPI3", false, [
        "emitters/openapi3/openapi",
        "emitters/openapi3/cli",
        "emitters/openapi3/diagnostics",
      ]),
      createLibraryReferenceStructure("emitters/protobuf", "Protobuf", false, [
        "emitters/protobuf/guide",
      ]),
      {
        label: "Clients",
<<<<<<< HEAD
        items: ["emitters/clients/introduction", "emitters/clients/advanced-configurations"],
=======
        items: [
          "emitters/clients/introduction",
          createLibraryReferenceStructure(
            "emitters/clients/http-client-js",
            "Javascript",
            false,
            [],
          ),
        ],
>>>>>>> 936f2ec4
      },
    ],
  },
  {
    label: "🛠️ Writing TypeSpec Libraries",
    items: [
      "extending-typespec/basics",
      "extending-typespec/diagnostics",
      "extending-typespec/create-decorators",
      "extending-typespec/linters",
      "extending-typespec/codefixes",
      "extending-typespec/emitters-basics",
      "extending-typespec/emitter-framework",
      "extending-typespec/emitter-metadata-handling",
      "extending-typespec/writing-scaffolding-template",
    ],
  },
  {
    label: "🚀 Release Notes",
    autogenerate: {
      order: "desc",
      directory: "release-notes",
    },
  },
];

export default sidebar;<|MERGE_RESOLUTION|>--- conflicted
+++ resolved
@@ -141,11 +141,9 @@
       ]),
       {
         label: "Clients",
-<<<<<<< HEAD
-        items: ["emitters/clients/introduction", "emitters/clients/advanced-configurations"],
-=======
         items: [
           "emitters/clients/introduction",
+          "emitters/clients/advanced-configurations",
           createLibraryReferenceStructure(
             "emitters/clients/http-client-js",
             "Javascript",
@@ -153,7 +151,6 @@
             [],
           ),
         ],
->>>>>>> 936f2ec4
       },
     ],
   },
